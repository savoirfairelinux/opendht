--- conflicted
+++ resolved
@@ -707,15 +707,10 @@
 if (BUILD_SHARED_LIBS)
     set_target_properties (opendht PROPERTIES IMPORT_SUFFIX "_import.lib")
     set_target_properties (opendht PROPERTIES SOVERSION ${opendht_VERSION_MAJOR} VERSION ${opendht_VERSION})
-<<<<<<< HEAD
     target_compile_definitions(opendht PRIVATE OPENDHT_BUILD) 
     target_compile_definitions(opendht PUBLIC opendht_EXPORTS)
 else ()
     target_compile_definitions(opendht PRIVATE OPENDHT_STATIC) # to build library with default class attributes
-=======
-    target_compile_definitions(opendht PRIVATE OPENDHT_BUILD)
-    target_compile_definitions(opendht PUBLIC opendht_EXPORTS)
->>>>>>> 701e8c89
 endif ()
 install (TARGETS opendht DESTINATION ${CMAKE_INSTALL_LIBDIR} EXPORT opendht)
 
