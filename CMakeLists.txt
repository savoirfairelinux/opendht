--- conflicted
+++ resolved
@@ -613,7 +613,6 @@
 set_target_properties(opendht PROPERTIES OUTPUT_NAME "opendht")
 
 if (MSVC)
-<<<<<<< HEAD
     message(STATUS "Used GnuTLS library: ${GNUTLS_LIBRARIES}")
     message(STATUS "Used NETTLE library: ${NETTLE_LIBRARY}")
     if(BUILD_SHARED_LIBS)
@@ -625,35 +624,13 @@
 			OUTPUT_NAME "libopendht"
 			MSVC_RUNTIME_LIBRARY "MultiThreaded$<$<CONFIG:Debug>:Debug>"
 		)
-=======
-    if (DEFINED CMAKE_TOOLCHAIN_FILE AND CMAKE_TOOLCHAIN_FILE MATCHES "vcpkg")
-        # Using vcpkg - link with vcpkg targets
+    if (OPENDHT_HTTP)
         target_link_libraries(opendht
-            PUBLIC
-                msgpack-cxx
-                fmt::fmt
-                JsonCpp::JsonCpp
-                gnutls_lib
-            PRIVATE
-                argon2_lib
-                nettle_lib
-                hogweed_lib
-                tasn1_lib
-        )
-        if (OPENDHT_HTTP)
-            target_link_libraries(opendht
-                PUBLIC restinio::restinio
-                PRIVATE llhttp::llhttp_static)
-            if (OPENDHT_PROXY_OPENSSL)
-                target_link_libraries(opendht PUBLIC OpenSSL::SSL OpenSSL::Crypto)
-            endif()
+            PUBLIC restinio::restinio
+            PRIVATE llhttp::llhttp_static)
+        if (OPENDHT_PROXY_OPENSSL)
+            target_link_libraries(opendht PUBLIC OpenSSL::SSL OpenSSL::Crypto)
         endif()
-    endif()
-    if (OPENDHT_STATIC)
-        target_link_libraries(opendht PUBLIC ${Win32_STATIC_LIBRARIES} ${Win32_IMPORT_LIBRARIES})
->>>>>>> 425cd58e
-    endif()
-    if (OPENDHT_HTTP)
         target_link_libraries(opendht PUBLIC llhttp::llhttp_static)
         if (OPENDHT_PROXY_OPENSSL)
             target_link_libraries(opendht PUBLIC OpenSSL::SSL OpenSSL::Crypto)
