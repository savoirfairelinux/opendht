--- conflicted
+++ resolved
@@ -178,7 +178,6 @@
         src/base64.cpp
     )
     add_definitions(-DOPENDHT_JSONCPP)
-<<<<<<< HEAD
     
     if(OPENDHT_HTTP OR OPENDHT_PEER_DISCOVERY)
         find_package(asio CONFIG REQUIRED)
@@ -205,18 +204,6 @@
     else()
         set(OPENDHT_PROXY_OPENSSL OFF)
     endif()
-=======
-    include_directories(${WIN32_DEP_DIR}/msgpack-c/include)
-    if (OPENDHT_HTTP OR OPENDHT_PEER_DISCOVERY)
-        include_directories(
-            ${WIN32_DEP_DIR}/asio/asio/include
-            ${WIN32_DEP_DIR}/openssl/include
-            ${WIN32_DEP_DIR}/restinio/dev
-            ${WIN32_DEP_DIR}/fmt/include
-            ${WIN32_DEP_DIR}/llhttp/include
-        )
-    endif ()
->>>>>>> c3669cfd
 endif ()
 
 if (OPENDHT_HTTP OR OPENDHT_PEER_DISCOVERY)
@@ -384,52 +371,6 @@
 endif ()
 
 # Targets
-<<<<<<< HEAD
-=======
-if (MSVC)
-    if (OPENDHT_STATIC)
-        if (OPENDHT_TOOLS)
-            function (add_obj_lib name libfile)
-                add_library(${name} OBJECT IMPORTED)
-                set_property(TARGET ${name} PROPERTY IMPORTED_OBJECTS ${libfile})
-            endfunction ()
-            add_obj_lib (win32_json ${WIN32_DEP_DIR}/../msvc/lib/x64/lib_json.lib)
-            add_obj_lib (win32_gnutls ${WIN32_DEP_DIR}/../msvc/lib/x64/libgnutls.lib)
-            add_obj_lib (win32_argon2 ${WIN32_DEP_DIR}/argon2/vs2015/Argon2Ref/vs2015/build/Argon2Ref.lib)
-            list (APPEND obj_libs
-                $<TARGET_OBJECTS:win32_json>
-                $<TARGET_OBJECTS:win32_gnutls>
-                $<TARGET_OBJECTS:win32_argon2>
-            )
-            if (OPENDHT_HTTP)
-                add_obj_lib (win32_fmt ${WIN32_DEP_DIR}/fmt/msvc/Release/fmt.lib)
-                add_obj_lib (win32_llhttp ${WIN32_DEP_DIR}/llhttp/build/Release/llhttp.lib)
-                add_obj_lib (win32_ssl ${WIN32_DEP_DIR}/openssl/libssl_static.lib)
-                add_obj_lib (win32_crypto ${WIN32_DEP_DIR}/openssl/libcrypto_static.lib)
-                list (APPEND obj_libs
-                    $<TARGET_OBJECTS:win32_fmt>
-                    $<TARGET_OBJECTS:win32_llhttp>
-                    $<TARGET_OBJECTS:win32_ssl>
-                    $<TARGET_OBJECTS:win32_crypto>
-                )
-            endif ()
-        else ()
-            list (APPEND win32_Libs
-                ${PROJECT_SOURCE_DIR}/../../msvc/lib/x64/libgnutls.lib
-                ${PROJECT_SOURCE_DIR}/../../msvc/lib/x64/lib_json.lib
-                ${PROJECT_SOURCE_DIR}/../argon2/vs2015/Argon2Ref/vs2015/build/Argon2Ref.lib
-            )
-            list (APPEND win32_Libs
-                ${PROJECT_SOURCE_DIR}/../fmt/msvc/Release/fmt.lib
-                ${PROJECT_SOURCE_DIR}/../llhttp/build/Release/llhttp.lib
-                ${PROJECT_SOURCE_DIR}/../openssl/libssl.lib
-                ${PROJECT_SOURCE_DIR}/../openssl/libcrypto.lib
-            )
-        endif ()
-        set(CMAKE_STATIC_LINKER_FLAGS "${CMAKE_STATIC_LINKER_FLAGS} /ignore:4006")
-    endif()
-endif ()
->>>>>>> c3669cfd
 
 add_library(opendht ${opendht_SOURCES} ${opendht_HEADERS})
 
