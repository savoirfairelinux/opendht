cmake_minimum_required (VERSION 3.16..3.31)
if(POLICY CMP0135)
  cmake_policy(SET CMP0135 NEW)
endif()
if(NOT CMAKE_VERSION VERSION_LESS 3.30 AND NOT POLICY CMP0167)
  cmake_policy(SET CMP0167 OLD)
endif()
if(CMAKE_VERSION VERSION_GREATER_EQUAL 4)
	set(CMAKE_POLICY_VERSION_MINIMUM "3.5")
endif() # CMake 4.0 and later: version handler workaround

project (opendht)

include(CMakePackageConfigHelpers)
include(CMakeDependentOption)
include(CheckIncludeFileCXX)
include(FindPkgConfig)
include(cmake/CheckAtomic.cmake)
include(CTest)
include(FetchContent)

set (opendht_VERSION_MAJOR 3)
set (opendht_VERSION_MINOR 4.0)
set (opendht_VERSION ${opendht_VERSION_MAJOR}.${opendht_VERSION_MINOR})
set (PACKAGE_VERSION ${opendht_VERSION})
set (VERSION "${opendht_VERSION}")

# Options
option (BUILD_SHARED_LIBS "Build shared library" ON)
option (OPENDHT_PYTHON "Build Python bindings" OFF)
option (OPENDHT_TOOLS "Build DHT tools" ON)
option (OPENDHT_SYSTEMD "Install systemd module" OFF)
option (OPENDHT_SYSTEMD_UNIT_FILE_LOCATION "Where to install systemd unit file")
option (OPENDHT_SANITIZE "Build with address sanitizer and stack protector" OFF)
option (OPENDHT_PROXY_SERVER "Enable DHT proxy server, use Restinio and jsoncpp" OFF)
option (OPENDHT_PUSH_NOTIFICATIONS "Enable push notifications support" OFF)
option (OPENDHT_PROXY_SERVER_IDENTITY "Allow clients to use the node identity" OFF)
option (OPENDHT_PROXY_CLIENT "Enable DHT proxy client, use Restinio and jsoncpp" OFF)
option (OPENDHT_PROXY_OPENSSL "Build DHT proxy with OpenSSL" ON)
CMAKE_DEPENDENT_OPTION(OPENDHT_HTTP "Build embedded http(s) client" OFF "NOT OPENDHT_PROXY_SERVER;NOT OPENDHT_PROXY_CLIENT" ON)
option (OPENDHT_PEER_DISCOVERY "Enable multicast peer discovery" ON)
option (OPENDHT_IO_URING "Use io_uring if available on the system (Linux only)" OFF)
option (OPENDHT_INDEX "Build DHT indexation feature" OFF)
option (OPENDHT_TESTS_NETWORK "Enable unit tests that require network access" ON)
option (OPENDHT_C "Build C bindings" OFF)

find_package(Doxygen)
if (DOXYGEN_FOUND)
    option (OPENDHT_DOCUMENTATION "Create and install the HTML based API documentation (requires Doxygen)" ${DOXYGEN_FOUND})
endif ()
# Build flags
set (CMAKE_CXX_STANDARD 17)
set (CMAKE_CXX_STANDARD_REQUIRED on)

# Dependencies
if (NOT HAVE_CXX_ATOMICS_WITHOUT_LIB
        # For ARM EABI (armel), little-endian MIPS (mipsel), etc.
        OR NOT HAVE_CXX_ATOMICS64_WITHOUT_LIB)
    link_libraries (atomic)
endif ()

if(WIN32) # https://stackoverflow.com/a/40217291/9560245
    macro(get_WIN32_WINNT version)
        if(CMAKE_SYSTEM_VERSION)
            set(ver ${CMAKE_SYSTEM_VERSION})
            string(REGEX MATCH "^([0-9]+).([0-9])" ver ${ver})
            string(REGEX MATCH "^([0-9]+)" verMajor ${ver})
            # Check for Windows 10, b/c we'll need to convert to hex 'A'.
            if("${verMajor}" MATCHES "10")
                set(verMajor "A")
                string(REGEX REPLACE "^([0-9]+)" ${verMajor} ver ${ver})
            endif()
            # Remove all remaining '.' characters.
            string(REPLACE "." "" ver ${ver})
            # Prepend each digit with a zero.
            string(REGEX REPLACE "([0-9A-Z])" "0\\1" ver ${ver})
            set(${version} "0x${ver}")
        endif()
    endmacro()

    get_WIN32_WINNT(WINNT_VERSION)
    message(STATUS "Windows NT version detection: ${WINNT_VERSION}")
    if(NOT MSVC)
        add_definitions(-D_WIN32_WINNT=${WINNT_VERSION})
    endif()

    set(CMAKE_DEBUG_POSTFIX "")
endif()

list (APPEND CMAKE_MODULE_PATH "${PROJECT_SOURCE_DIR}/cmake")
if (NOT MSVC)
    if (WIN32 AND MINGW) # MSYS2
        set (THREADS_PREFER_PTHREAD_FLAG TRUE)
        find_package (Threads)
        set(CMAKE_MAP_IMPORTED_CONFIG_RELWITHDEBINFO RELEASE)
        if(DEFINED $ENV{BOOST_ROOT})
            set(BOOST_ROOT "$ENV{BOOST_ROOT}")
        endif()
        if(DEFINED BOOST_ROOT)
            set(Boost_DIR "${BOOST_ROOT}")
        endif()
        find_package(Boost REQUIRED)
        include_directories(${Boost_INCLUDE_DIRS})
        link_directories(${Boost_LIBRARY_DIRS})
        
        find_path(ARGON2_INCLUDEDIR argon2.h REQUIRED)
        include_directories(${ARGON2_INCLUDEDIR})
        
        set(FETCHCONTENT_QUIET FALSE)
        if(CMAKE_SIZEOF_VOID_P EQUAL 8)
            FetchContent_Declare(gnutls
                URL "https://www.gnupg.org/ftp/gcrypt/gnutls/v3.8/gnutls-3.8.4-w64.zip"
            )
            set (GNUTLS_X64 1)
        elseif(CMAKE_SIZEOF_VOID_P EQUAL 4)
            FetchContent_Declare(gnutls
                URL "https://www.gnupg.org/ftp/gcrypt/gnutls/v3.8/gnutls-3.8.9-w32.zip"
            )
            unset (GNUTLS_X64)
        endif()
        FetchContent_Declare(cJSON
            GIT_REPOSITORY "https://github.com/DaveGamble/cJSON.git"
            OVERRIDE_FIND_PACKAGE
        ) # Dependency for msgpack
        FetchContent_Declare(msgpack-c
            GIT_REPOSITORY "https://github.com/msgpack/msgpack-c.git"
            GIT_TAG        "cpp-6.1.1"
            FIND_PACKAGE_ARGS NAMES msgpack-c
        )
        FetchContent_Declare(jsoncpp
            GIT_REPOSITORY "https://github.com/open-source-parsers/jsoncpp.git"
            GIT_TAG        "1.9.5"
            OVERRIDE_FIND_PACKAGE
        )
        FetchContent_Declare(fmt
            GIT_REPOSITORY "https://github.com/fmtlib/fmt.git"
            GIT_TAG        "11.1.2"
            OVERRIDE_FIND_PACKAGE
        )
        FetchContent_Declare(asio
            GIT_REPOSITORY "https://github.com/chriskohlhoff/asio.git"
            GIT_TAG        "asio-1-34-2"
        )
        # Populate
        FetchContent_MakeAvailable(
            gnutls
            cJSON
            jsoncpp
            msgpack-c
            fmt
            asio
        )
        message(STATUS "Linking populated libraries")
        
        if (NOT EXISTS "${gnutls_SOURCE_DIR}/bin" OR NOT EXISTS "${gnutls_SOURCE_DIR}/lib")
            if (DEFINED GNUTLS_X64)
                file(RENAME "${gnutls_SOURCE_DIR}/win64-build" "${gnutls_SOURCE_DIR}")
            else ()
                file(RENAME "${gnutls_SOURCE_DIR}/win32-build" "${gnutls_SOURCE_DIR}")
            endif ()
        endif ()
        if (NOT EXISTS "${gnutls_SOURCE_DIR}/include/gnutls")
            file(MAKE_DIRECTORY "${gnutls_SOURCE_DIR}/include")
            file(RENAME "${gnutls_SOURCE_DIR}/lib/includes" "${gnutls_SOURCE_DIR}/include/gnutls")
        endif ()
        set(GNUTLS_INCLUDE_DIR "${gnutls_SOURCE_DIR}/include")
        if (BUILD_SHARED_LIBS)
            set(GNUTLS_LIBRARY ${gnutls_SOURCE_DIR}/bin/libgnutls-30.dll)
            link_directories(${gnutls_SOURCE_DIR}/bin)
        else ()
            set(GNUTLS_LIBRARY ${gnutls_SOURCE_DIR}/lib/libgnutls.dll.a)
            link_directories(${gnutls_SOURCE_DIR}/lib)
        endif ()
        file(COPY
            "${gnutls_SOURCE_DIR}/bin/libgnutls-30.dll"
            "${gnutls_SOURCE_DIR}/bin/libidn2-0.dll"
            "${gnutls_SOURCE_DIR}/bin/libnettle-8.dll"
            "${gnutls_SOURCE_DIR}/bin/libssp-0.dll"
        DESTINATION "${CMAKE_CURRENT_BINARY_DIR}/bin")
        
        find_package(GnuTLS REQUIRED)
        include_directories(${GNUTLS_INCLUDE_DIR})
        
        # C99 required for cJSON to handle 'long long' declarations on x64 systems
        target_compile_options(cjson PRIVATE --std=c99 -Wno-float-conversion) 
        target_compile_options(cJSON_test PRIVATE --std=c99 -Wno-float-conversion)
        target_compile_options(parse_examples PRIVATE --std=c99 -Wno-float-conversion)
        target_compile_options(parse_number PRIVATE --std=c99 -Wno-float-conversion)
        target_compile_options(unity PRIVATE --std=c99 -Wno-float-conversion)
        target_compile_options(parse_hex4 PRIVATE --std=c99 -Wno-float-conversion)
        target_compile_options(parse_string PRIVATE --std=c99 -Wno-float-conversion)
        target_compile_options(parse_array PRIVATE --std=c99 -Wno-float-conversion)
        target_compile_options(parse_object PRIVATE --std=c99 -Wno-float-conversion)
        target_compile_options(parse_value PRIVATE --std=c99 -Wno-float-conversion)
        target_compile_options(parse_with_opts PRIVATE --std=c99 -Wno-float-conversion)
        target_compile_options(print_string PRIVATE --std=c99 -Wno-float-conversion)
        target_compile_options(print_number PRIVATE --std=c99 -Wno-float-conversion)
        target_compile_options(print_array PRIVATE --std=c99 -Wno-float-conversion)
        target_compile_options(print_object PRIVATE --std=c99 -Wno-float-conversion)
        target_compile_options(print_value PRIVATE --std=c99 -Wno-float-conversion)
        target_compile_options(compare_tests PRIVATE --std=c99 -Wno-float-conversion)
        target_compile_options(cjson_add PRIVATE --std=c99 -Wno-float-conversion)
        target_compile_options(misc_tests PRIVATE --std=c99 -Wno-float-conversion)
        target_compile_options(minify_tests PRIVATE --std=c99 -Wno-float-conversion)
        target_compile_options(readme_examples PRIVATE --std=c99 -Wno-float-conversion)
        link_directories(${CMAKE_CURRENT_BINARY_DIR}/bin ${CMAKE_CURRENT_BINARY_DIR}/lib)
        
        find_package(msgpack-c CONFIG REQUIRED)
        include_directories(${MSGPACK_INCLUDEDIR} ${msgpack-c_SOURCE_DIR}/include)
        
        set(argon2_lib ", libargon2")
        
        find_package(jsoncpp CONFIG REQUIRED)
        if (BUILD_SHARED_LIBS)
            get_target_property(JSONCPP_INCLUDE_DIRS jsoncpp_lib INTERFACE_INCLUDE_DIRECTORIES)
            target_compile_options(jsoncpp_lib PRIVATE -Wno-unknown-pragmas)
        else ()
            get_target_property(JSONCPP_INCLUDE_DIRS jsoncpp_static INTERFACE_INCLUDE_DIRECTORIES)
        endif ()
        target_compile_options(jsoncpp_static PRIVATE -Wno-unknown-pragmas)
        target_compile_options(jsoncpp_test PRIVATE -Wno-unknown-pragmas)
        include_directories(${JSONCPP_INCLUDE_DIRS})
        
        find_package(fmt CONFIG REQUIRED)
        include_directories(${FMT_INCLUDEDIR} ${fmt_SOURCE_DIR}/include)
        
        if (OPENDHT_TOOLS)
            find_package (Readline 6 REQUIRED)
        endif ()
        add_definitions(-DOPENDHT_JSONCPP)
        set(jsoncpp_lib ", jsoncpp")
        list (APPEND opendht_SOURCES
            src/base64.h
            src/base64.cpp
        )
<<<<<<< HEAD
        
        if (OPENDHT_HTTP OR OPENDHT_PEER_DISCOVERY)
            find_path(ASIO_INCLUDE_DIR asio.hpp REQUIRED HINTS ${asio_SOURCE_DIR}/asio/include)
            message(STATUS "Found ASIO ${ASIO_INCLUDE_DIR}")
            include_directories(${ASIO_INCLUDE_DIR})
            add_definitions(-DASIO_STANDALONE) 
        else()
            message(STATUS "ASIO not required")
        endif ()
        
        find_package(fmt)
        
        if (OPENDHT_HTTP)
            find_package(Restinio REQUIRED)

            # llhttp
=======
    endif()

    if (OPENDHT_HTTP OR OPENDHT_PEER_DISCOVERY)
        find_path(ASIO_INCLUDE_DIR asio.hpp REQUIRED)
        message(STATUS "Found ASIO ${ASIO_INCLUDE_DIR}")
    else()
        message(STATUS "ASIO not required")
    endif ()

    find_package(fmt)

    if (OPENDHT_HTTP)
        find_package(Restinio REQUIRED)

        # llhttp
        pkg_search_module(LLHTTP IMPORTED_TARGET llhttp libllhttp)
        if (LLHTTP_FOUND)
            message(STATUS "Found llhttp ${LLHTTP_INCLUDE_DIRS}")
            set(llhttp_target PkgConfig::LLHTTP)
        else()
>>>>>>> 9b33ff8a
            find_path(LLHTTP_INCLUDE_DIR llhttp.h)
            find_library(LLHTTP_LIBRARY NAMES llhttp libllhttp)
            if (LLHTTP_INCLUDE_DIR AND LLHTTP_LIBRARY)
                message(STATUS "Found llhttp ${LLHTTP_INCLUDE_DIR} ${LLHTTP_LIBRARY}")
                add_library(llhttp_static STATIC IMPORTED)
                set_target_properties(llhttp_static PROPERTIES
                    IMPORTED_LOCATION ${LLHTTP_LIBRARY}
                    INTERFACE_INCLUDE_DIRECTORIES ${LLHTTP_INCLUDE_DIR}
                )
                set(llhttp_target llhttp_static)
            else()
                FetchContent_Declare(llhttp-local URL "https://github.com/nodejs/llhttp/archive/refs/tags/release/v9.2.1.tar.gz")
                if (BUILD_SHARED_LIBS)
                    set(BUILD_SHARED_LIBS ON CACHE INTERNAL "")
                else()
                    set(BUILD_SHARED_LIBS OFF CACHE INTERNAL "")
                    set(BUILD_STATIC_LIBS ON CACHE INTERNAL "")
                endif()
                FetchContent_MakeAvailable(llhttp-local)
                if (BUILD_SHARED_LIBS)
                    set(llhttp_target llhttp_shared)
                else()
                    set(llhttp_target llhttp_static)
                endif()
<<<<<<< HEAD
            endif()
            set(http_lib "-lllhttp")

            if (NOT Jsoncpp_FOUND)
                message(SEND_ERROR "Jsoncpp is required for DHT proxy support")
            endif()
            if (OPENDHT_PROXY_OPENSSL)
                # https://cmake.org/cmake/help/latest/module/FindOpenSSL.html
                pkg_search_module(OPENSSL REQUIRED IMPORTED_TARGET openssl)
                if (OPENSSL_FOUND)
                    message(STATUS "Found OpenSSL ${OPENSSL_VERSION} ${OPENSSL_INCLUDE_DIRS}")
                    set(openssl_lib ", openssl")
                else ()
                    message(SEND_ERROR "OpenSSL is required for DHT proxy as specified")
                endif()
            endif()
        else ()
            set(OPENDHT_PROXY_OPENSSL OFF)
        endif ()
    else () # UNIX
        set (THREADS_PREFER_PTHREAD_FLAG TRUE)
        find_package (Threads)
        find_package (PkgConfig REQUIRED)
        pkg_search_module (GnuTLS REQUIRED IMPORTED_TARGET gnutls)
        pkg_search_module (Nettle REQUIRED IMPORTED_TARGET nettle)
        check_include_file_cxx(msgpack.hpp HAVE_MSGPACKCXX)
        if (NOT HAVE_MSGPACKCXX)
            find_package(msgpack QUIET CONFIG NAMES msgpack msgpackc-cxx)
            if (NOT msgpack_FOUND)
                find_package(msgpack REQUIRED CONFIG NAMES msgpack-cxx)
                set(MSGPACK_TARGET "msgpack-cxx")
            else()
                set(MSGPACK_TARGET "msgpackc-cxx")
=======
>>>>>>> 9b33ff8a
            endif()
        endif()
        if (OPENDHT_TOOLS)
            find_package (Readline 6 REQUIRED)
        endif ()
        pkg_search_module(argon2 REQUIRED IMPORTED_TARGET libargon2)
        set(argon2_lib ", libargon2")
        pkg_search_module(Jsoncpp IMPORTED_TARGET jsoncpp)
        if (Jsoncpp_FOUND)
            add_definitions(-DOPENDHT_JSONCPP)
            set(jsoncpp_lib ", jsoncpp")
            list (APPEND opendht_SOURCES
              src/base64.h
              src/base64.cpp
            )
        endif()

        if (OPENDHT_HTTP OR OPENDHT_PEER_DISCOVERY)
            find_path(ASIO_INCLUDE_DIR asio.hpp REQUIRED)
            message(STATUS "Found ASIO ${ASIO_INCLUDE_DIR}")
        else()
            message(STATUS "ASIO not required")
        endif ()

        find_package(fmt)

        if (OPENDHT_HTTP)
            find_package(Restinio REQUIRED)

            # llhttp
            find_path(LLHTTP_INCLUDE_DIR llhttp.h)
            find_library(LLHTTP_LIBRARY libllhttp)
            if (LLHTTP_INCLUDE_DIR AND LLHTTP_LIBRARY)
                message(STATUS "Found llhttp ${LLHTTP_INCLUDE_DIR} ${LLHTTP_LIBRARY}")
                add_library(llhttp_static STATIC IMPORTED)
                set_target_properties(llhttp_static PROPERTIES
                    IMPORTED_LOCATION ${LLHTTP_LIBRARY}
                    INTERFACE_INCLUDE_DIRECTORIES ${LLHTTP_INCLUDE_DIR}
                )
                set(llhttp_target llhttp_static)
            else()
                FetchContent_Declare(llhttp-local URL "https://github.com/nodejs/llhttp/archive/refs/tags/release/v9.2.0.tar.gz")
                if (BUILD_SHARED_LIBS)
                    set(BUILD_SHARED_LIBS ON CACHE INTERNAL "")
                else()
                    set(BUILD_SHARED_LIBS OFF CACHE INTERNAL "")
                    set(BUILD_STATIC_LIBS ON CACHE INTERNAL "")
                endif()
                FetchContent_MakeAvailable(llhttp-local)
                if (BUILD_SHARED_LIBS)
                    set(llhttp_target llhttp_shared)
                else()
                    set(llhttp_target llhttp_static)
                endif()
            endif()
            set(http_lib "-lllhttp")
            
            if (NOT Jsoncpp_FOUND)
                message(SEND_ERROR "Jsoncpp is required for DHT proxy support")
            endif()
            if (OPENDHT_PROXY_OPENSSL)
                # https://cmake.org/cmake/help/latest/module/FindOpenSSL.html
                pkg_search_module(OPENSSL REQUIRED IMPORTED_TARGET openssl)
                if (OPENSSL_FOUND)
                    message(STATUS "Found OpenSSL ${OPENSSL_VERSION} ${OPENSSL_INCLUDE_DIRS}")
                    set(openssl_lib ", openssl")
                else ()
                    message(SEND_ERROR "OpenSSL is required for DHT proxy as specified")
                endif()
            endif()
        else ()
            set(OPENDHT_PROXY_OPENSSL OFF)
        endif ()
    endif ()
else () # MSVC
    set(CMAKE_CXX_FLAGS "/utf-8 /EHsc") # Unicode workaround
    if (BUILD_SHARED_LIBS)
        message(STATUS "Building shared library")
        set(VCPKG_TARGET_TRIPLET "x64-windows")
        set(VCPKG_OVERLAY_TRIPLETS "x64-windows-release;x64-windows")
    else ()
        message(STATUS "Building static library")
        set(VCPKG_TARGET_TRIPLET "x64-windows-static")
        set(VCPKG_OVERLAY_TRIPLETS "x64-windows-static-release;x64-windows-static-rel;x64-windows-static")
    endif ()

    include_directories(src/compat/msvc)
    include_directories(src/compat/win32)
    set(CMAKE_MAP_IMPORTED_CONFIG_RELWITHDEBINFO RELEASE)

    if(DEFINED $ENV{BOOST_ROOT})
        set(BOOST_ROOT "$ENV{BOOST_ROOT}")
    endif()
    find_package(Boost REQUIRED)
    include_directories(${Boost_INCLUDE_DIRS})
    link_directories(${Boost_LIBRARY_DIRS})
    
    find_package(unofficial-argon2 CONFIG REQUIRED)
    include_directories(${ARGON2_INCLUDEDIR})
    set(argon2_lib ", libargon2")

    find_package(GnuTLS REQUIRED)
    include_directories(${GNUTLS_INCLUDE_DIR})

    find_library(NETTLE_LIBRARY NAMES nettle libnettle HINTS "${VCPKG_INSTALLED_DIR}/${VCPKG_TARGET_TRIPLET}/lib" REQUIRED)

    set(FETCHCONTENT_QUIET FALSE)
    FetchContent_Declare(cJSON
        GIT_REPOSITORY "https://github.com/DaveGamble/cJSON.git"
        OVERRIDE_FIND_PACKAGE
    )
    FetchContent_Declare(jsoncpp
        GIT_REPOSITORY "https://github.com/open-source-parsers/jsoncpp.git"
        GIT_TAG        "1.9.5"
        OVERRIDE_FIND_PACKAGE
    )
    FetchContent_Declare(fmt
        GIT_REPOSITORY "https://github.com/fmtlib/fmt.git"
        GIT_TAG        "11.1.2"
        OVERRIDE_FIND_PACKAGE
    )
    FetchContent_Declare(asio
        GIT_REPOSITORY "https://github.com/chriskohlhoff/asio.git"
        GIT_TAG        "asio-1-34-2"
    )
    # Populate
    FetchContent_MakeAvailable(
        cJSON
        jsoncpp
        fmt
        asio
    )
    message(STATUS "Linking populated libraries")
    
    find_package(msgpack-cxx CONFIG REQUIRED)
    get_target_property(MSGPACK_INCLUDEDIR msgpack-cxx INTERFACE_INCLUDE_DIRECTORIES)
    include_directories(${MSGPACK_INCLUDEDIR})
    
    find_package(jsoncpp CONFIG REQUIRED)
    include_directories(${JSONCPP_INCLUDE_DIRS} ${jsoncpp_SOURCE_DIR}/include)
    
    find_package(fmt CONFIG REQUIRED)
    include_directories(${FMT_INCLUDEDIR} ${fmt_SOURCE_DIR}/include)

    if (OPENDHT_HTTP OR OPENDHT_PEER_DISCOVERY)
        find_path(ASIO_INCLUDE_DIR asio.hpp REQUIRED HINTS ${asio_SOURCE_DIR}/asio/include)
        message(STATUS "Found ASIO ${ASIO_INCLUDE_DIR}")
        include_directories(${ASIO_INCLUDE_DIR})
        add_definitions(-DASIO_STANDALONE) 
    else()
        message(STATUS "ASIO not required")
    endif ()

    list (APPEND opendht_SOURCES
        src/base64.h
        src/base64.cpp
    )
    add_definitions(-DOPENDHT_JSONCPP)

    if (OPENDHT_HTTP)
        find_package(restinio CONFIG REQUIRED)
        get_target_property(RESTINIO_INCLUDEDIR restinio::restinio INTERFACE_INCLUDE_DIRECTORIES)
        include_directories(${RESTINIO_INCLUDEDIR})

        find_package(llhttp CONFIG REQUIRED)
        get_target_property(LLHTTP_INCLUDEDIR llhttp::llhttp_static INTERFACE_INCLUDE_DIRECTORIES)
        include_directories(${LLHTTP_INCLUDEDIR})
        set(http_lib "-lllhttp")

        if (OPENDHT_PROXY_OPENSSL)
            find_package(OpenSSL REQUIRED)
            get_target_property(OPENSSL_INCLUDEDIR OpenSSL::SSL INTERFACE_INCLUDE_DIRECTORIES)
            include_directories(${OPENSSL_INCLUDEDIR})
            set(openssl_lib ", openssl")
        endif()
    else()
        set(OPENDHT_PROXY_OPENSSL OFF)
    endif()
endif ()

if (OPENDHT_HTTP OR OPENDHT_PEER_DISCOVERY)
    add_definitions(-DASIO_STANDALONE)
    if (OPENDHT_IO_URING AND UNIX AND NOT APPLE)
        pkg_search_module(liburing IMPORTED_TARGET liburing)
    endif ()
endif()

if (NOT MSVC)
<<<<<<< HEAD
    set (CMAKE_CXX_FLAGS "${CMAKE_CXX_FLAGS} -Wno-attributes -Wno-return-type -Wno-deprecated -Wno-deprecated-declarations -Wno-unknown-pragmas -Wall -Wextra -Wnon-virtual-dtor -pedantic-errors -fvisibility=hidden")
=======
    set (CMAKE_CXX_FLAGS "${CMAKE_CXX_FLAGS} -Wno-deprecated -Wall -Wextra -Wnon-virtual-dtor -pedantic-errors -fvisibility=hidden")
>>>>>>> 9b33ff8a
    if (OPENDHT_SANITIZE)
        set (CMAKE_CXX_FLAGS "${CMAKE_CXX_FLAGS} -fsanitize=address -fstack-protector-strong")
        set (CMAKE_C_FLAGS "${CMAKE_C_FLAGS} -fsanitize=address -fstack-protector-strong")
    endif ()
else ()
    add_definitions(-D_WINSOCK_DEPRECATED_NO_WARNINGS
                    -D_CRT_SECURE_NO_WARNINGS
                    -DWIN32_LEAN_AND_MEAN
                    -DSTATIC_GETOPT)
    set(DISABLE_MSC_WARNINGS "/wd4101 /wd4244 /wd4267 /wd4273 /wd4804 /wd4834 /wd4996")
    set(CMAKE_CXX_FLAGS "${CMAKE_CXX_FLAGS} ${DISABLE_MSC_WARNINGS}")
    set(CMAKE_CXX_FLAGS "${CMAKE_CXX_FLAGS} /MP /bigobj")
endif ()
set (CMAKE_CXX_FLAGS "${CMAKE_CXX_FLAGS} -DMSGPACK_NO_BOOST -DMSGPACK_DISABLE_LEGACY_NIL -DMSGPACK_DISABLE_LEGACY_CONVERT")

add_definitions(-DPACKAGE_VERSION="${opendht_VERSION}")

if (ASIO_INCLUDE_DIR)
    include_directories (SYSTEM "${ASIO_INCLUDE_DIR}")
endif ()
if (Restinio_INCLUDE_DIR)
    include_directories (SYSTEM "${Restinio_INCLUDE_DIR}")
endif ()
include_directories (
    ./
    include/
    include/opendht/
    ${CMAKE_CURRENT_BINARY_DIR}/include/
)

# Install dirs
if (NOT WIN32)
    include (GNUInstallDirs)
endif ()
set (prefix ${CMAKE_INSTALL_PREFIX})
set (exec_prefix "${prefix}")
set (libdir "${CMAKE_INSTALL_FULL_LIBDIR}")
set (includedir "${CMAKE_INSTALL_FULL_INCLUDEDIR}")
set (bindir "${CMAKE_INSTALL_FULL_BINDIR}")
set (sysconfdir "${CMAKE_INSTALL_FULL_SYSCONFDIR}")
set (top_srcdir "${CMAKE_CURRENT_SOURCE_DIR}")

# Sources
list (APPEND opendht_SOURCES
    src/infohash.cpp
    src/utils.cpp
    src/crypto.cpp
    src/default_types.cpp
    src/node.cpp
    src/value.cpp
    src/dht.cpp
    src/op_cache.cpp
    src/storage.h
    src/listener.h
    src/search.h
    src/value_cache.h
    src/op_cache.h
    src/net.h
    src/parsed_message.h
    src/request.h
    src/callbacks.cpp
    src/routing_table.cpp
    src/node_cache.cpp
    src/network_engine.cpp
    src/securedht.cpp
    src/dhtrunner.cpp
    src/log.cpp
    src/network_utils.cpp
    src/thread_pool.cpp
)

list (APPEND opendht_HEADERS
    include/opendht.h
    include/opendht/def.h
    include/opendht/rng.h
    include/opendht/infohash.h
    include/opendht/utils.h
    include/opendht/sockaddr.h
    include/opendht/crypto.h
    include/opendht/default_types.h
    include/opendht/node.h
    include/opendht/value.h
    include/opendht/dht.h
    include/opendht/dht_interface.h
    include/opendht/callbacks.h
    include/opendht/routing_table.h
    include/opendht/node_cache.h
    include/opendht/network_engine.h
    include/opendht/scheduler.h
    include/opendht/rate_limiter.h
    include/opendht/securedht.h
    include/opendht/log.h
    include/opendht/logger.h
    include/opendht/thread_pool.h
    include/opendht/network_utils.h
    include/opendht.h
)

if (OPENDHT_PEER_DISCOVERY)
    list (APPEND opendht_SOURCES src/peer_discovery.cpp)
    list (APPEND opendht_HEADERS include/opendht/peer_discovery.h)
    add_definitions(-DOPENDHT_PEER_DISCOVERY)
endif()

if (OPENDHT_PYTHON)
    message("Indexation enabled since it is required for Python support")
    set(OPENDHT_INDEX ON)
endif()
if (OPENDHT_INDEX)
    list (APPEND opendht_SOURCES src/indexation/pht.cpp)
    list (APPEND opendht_HEADERS include/opendht/indexation/pht.h)
    add_definitions(-DOPENDHT_INDEXATION)
endif()

if (OPENDHT_PROXY_SERVER)
  add_definitions(-DOPENDHT_PROXY_SERVER)
  if (OPENDHT_PROXY_SERVER_IDENTITY)
    add_definitions(-DOPENDHT_PROXY_SERVER_IDENTITY)
  endif()
  list (APPEND opendht_HEADERS
    include/opendht/dht_proxy_server.h
  )
  list (APPEND opendht_SOURCES
    src/dht_proxy_server.cpp
  )
endif ()

if (OPENDHT_PROXY_CLIENT)
  add_definitions(-DOPENDHT_PROXY_CLIENT)
  list (APPEND opendht_HEADERS
    include/opendht/dht_proxy_client.h
  )
  list (APPEND opendht_SOURCES
    src/dht_proxy_client.cpp
  )
endif ()

if (OPENDHT_HTTP)
  if (OPENDHT_PUSH_NOTIFICATIONS)
    message("Using push notification")
    add_definitions(-DOPENDHT_PUSH_NOTIFICATIONS)
  endif ()
  list (APPEND opendht_HEADERS
    include/opendht/proxy.h
    include/opendht/http.h
    src/compat/os_cert.h
  )
  list (APPEND opendht_SOURCES
    src/http.cpp
    src/compat/os_cert.cpp
  )
endif ()

if (MSVC)
    list (APPEND opendht_HEADERS src/compat/msvc/unistd.h)
endif ()



# Targets
if(BUILD_SHARED_LIBS)
    message(STATUS "Building SHARED opendht library")
    add_library(opendht SHARED ${opendht_SOURCES} ${opendht_HEADERS})
else()
    message(STATUS "Building STATIC opendht library")
    add_library(opendht STATIC ${opendht_SOURCES} ${opendht_HEADERS})
endif()

target_include_directories(opendht
                           PUBLIC
                           "$<BUILD_INTERFACE:${CMAKE_CURRENT_SOURCE_DIR}>"
                           "$<INSTALL_INTERFACE:${CMAKE_INSTALL_INCLUDEDIR}>"
)

set_target_properties(opendht PROPERTIES OUTPUT_NAME "opendht")

if (MSVC)
    message(STATUS "Used GnuTLS library: ${GNUTLS_LIBRARIES}")
    message(STATUS "Used NETTLE library: ${NETTLE_LIBRARY}")
    if(BUILD_SHARED_LIBS)
        target_link_libraries(opendht PRIVATE ${NETTLE_LIBRARY} unofficial::argon2::libargon2 msgpack-cxx PUBLIC cjson jsoncpp_lib ${GNUTLS_LIBRARIES} fmt::fmt wsock32 ws2_32)
        add_dependencies(opendht cjson jsoncpp_lib fmt)
    else()
        find_library(TASN1_LIBRARY NAMES tasn1 libtasn1 tasn1d REQUIRED) # Workaround for vcpkg directory misplacement
        target_link_libraries(opendht PUBLIC ${Win32_STATIC_LIBRARIES} ${Win32_IMPORT_LIBRARIES} ${GNUTLS_LIBRARIES} ${NETTLE_LIBRARY} ${TASN1_LIBRARY} unofficial::argon2::libargon2 jsoncpp_static fmt::fmt-header-only wsock32 ws2_32)
        add_dependencies(opendht cjson jsoncpp_static fmt)
        set_target_properties(opendht PROPERTIES OUTPUT_NAME "libopendht")
    endif()
    if (OPENDHT_HTTP)
        target_link_libraries(opendht PUBLIC llhttp::llhttp_static)
        if (OPENDHT_PROXY_OPENSSL)
            target_link_libraries(opendht PUBLIC OpenSSL::SSL OpenSSL::Crypto)
        endif()
    endif()
else()
    if (APPLE)
        target_link_libraries(opendht PRIVATE "-framework CoreFoundation" "-framework Security")
    endif ()
    if (NOT HAVE_MSGPACKCXX)
        target_link_libraries(opendht PUBLIC ${MSGPACK_TARGET})
    endif()
    if (WIN32 AND MINGW) # MSYS2
        if (BUILD_SHARED_LIBS)
            target_link_libraries(opendht PRIVATE argon2 nettle msgpack-cxx PUBLIC cjson ${CMAKE_THREAD_LIBS_INIT} fmt::fmt ${GNUTLS_LIBRARIES} jsoncpp wsock32 ws2_32)
            add_dependencies(opendht cjson jsoncpp_lib fmt msgpack-cxx)
        else ()
            target_link_libraries(opendht PRIVATE argon2 nettle msgpack-cxx PUBLIC ${Win32_STATIC_LIBRARIES} ${Win32_IMPORT_LIBRARIES} jsoncpp fmt::fmt-header-only ${GNUTLS_LIBRARIES} wsock32 ws2_32)
            add_dependencies(opendht cjson jsoncpp_static fmt msgpack-cxx)
        endif ()
    else ()
        target_link_libraries(opendht
            PRIVATE
            PkgConfig::argon2
            PkgConfig::Nettle
            PUBLIC
            ${CMAKE_THREAD_LIBS_INIT}
            PkgConfig::GnuTLS
            fmt::fmt
            ${READLINE_LIBRARIES}
        )
    endif()
    if (OPENDHT_HTTP)
        target_link_libraries(opendht PUBLIC ${llhttp_target})
    endif()
    if (Jsoncpp_FOUND)
        target_link_libraries(opendht PUBLIC PkgConfig::Jsoncpp)
    endif()
    if (OPENDHT_PROXY_OPENSSL)
        target_link_libraries(opendht PUBLIC PkgConfig::OPENSSL)
    endif()
    if (OPENDHT_IO_URING AND liburing_FOUND)
        set(iouring_lib ", liburing")
        target_link_libraries(opendht PUBLIC PkgConfig::liburing)
        target_compile_definitions(opendht PUBLIC ASIO_HAS_IO_URING ASIO_DISABLE_EPOLL)
    endif()
endif()

if (BUILD_SHARED_LIBS)
    set_target_properties (opendht PROPERTIES IMPORT_SUFFIX "_import.lib")
    set_target_properties (opendht PROPERTIES SOVERSION ${opendht_VERSION_MAJOR} VERSION ${opendht_VERSION})
    target_compile_definitions(opendht PRIVATE OPENDHT_BUILD) 
    target_compile_definitions(opendht PUBLIC opendht_EXPORTS)
else ()
    target_compile_definitions(opendht PRIVATE OPENDHT_STATIC) # to build library with default class attributes
endif ()
install (TARGETS opendht DESTINATION ${CMAKE_INSTALL_LIBDIR} EXPORT opendht)

if (OPENDHT_C)
    add_library (opendht-c
        c/opendht.cpp
        c/opendht_c.h
    )
    target_compile_definitions(opendht-c PRIVATE OPENDHT_C_BUILD)
    target_link_libraries(opendht-c PRIVATE opendht)
    set_target_properties (opendht-c PROPERTIES SOVERSION ${opendht_VERSION_MAJOR} VERSION ${opendht_VERSION})
    install (TARGETS opendht-c DESTINATION ${CMAKE_INSTALL_LIBDIR} EXPORT opendht-c)

    # PkgConfig module
    configure_file (
        opendht-c.pc.in
        opendht-c.pc
        @ONLY
    )
    install (FILES ${CMAKE_CURRENT_BINARY_DIR}/opendht-c.pc DESTINATION ${CMAKE_INSTALL_LIBDIR}/pkgconfig)
    install (FILES c/opendht_c.h DESTINATION ${CMAKE_INSTALL_PREFIX}/include/opendht)
endif ()

if (OPENDHT_TOOLS)
    add_subdirectory(tools)
endif ()
add_subdirectory(doc)

if (OPENDHT_PYTHON)
    add_subdirectory(python)
endif ()

# CMake module
write_basic_package_version_file("${CMAKE_CURRENT_BINARY_DIR}/opendhtConfigVersion.cmake"
  VERSION ${opendht_VERSION}
  COMPATIBILITY AnyNewerVersion
)

# PkgConfig module
configure_file (
    opendht.pc.in
    opendht.pc
    @ONLY
)

# Install targets
install (DIRECTORY include DESTINATION ${CMAKE_INSTALL_PREFIX})
install (FILES ${CMAKE_CURRENT_BINARY_DIR}/opendht.pc DESTINATION ${CMAKE_INSTALL_LIBDIR}/pkgconfig)
install (EXPORT opendht DESTINATION ${CMAKE_INSTALL_LIBDIR}/cmake/opendht FILE opendhtConfig.cmake)
install (FILES ${CMAKE_CURRENT_BINARY_DIR}/opendhtConfigVersion.cmake DESTINATION ${CMAKE_INSTALL_LIBDIR}/cmake/opendht)
if(MSVC AND BUILD_SHARED_LIBS)
    install(FILES $<TARGET_PDB_FILE:opendht> CONFIGURATIONS "RelWithDebInfo" "Debug" DESTINATION ${CMAKE_INSTALL_LIBDIR})
endif()

# Unit tests
if (BUILD_TESTING AND NOT WIN32)
    if (WIN32 AND MINGW)
        FetchContent_Declare(cppunit 
            GIT_REPOSITORY "https://github.com/Ultimaker/CppUnit.git"
            OVERRIDE_FIND_PACKAGE
        )
        FetchContent_MakeAvailable(cppunit)
        file(RENAME "${cppunit_BINARY_DIR}/cppunit/config-auto.h" "${cppunit_SOURCE_DIR}/include/cppunit/config-auto.h")
        # include/cppunit/plugin/TestPlugIn.h
        file(READ "${cppunit_SOURCE_DIR}/include/cppunit/plugin/TestPlugIn.h" TESTPLUGIN_FIX_CONTENT)
        string(REPLACE "#define NOMINMAX" "// removed #define NOMINMAX on Windows" TESTPLUGIN_FIX_CONTENT "${TESTPLUGIN_FIX_CONTENT}" )
        file(WRITE "${cppunit_SOURCE_DIR}/include/cppunit/plugin/TestPlugIn.h" "${TESTPLUGIN_FIX_CONTENT}")
        # src\cppunit\Win32DynamicLibraryManager.cpp
        file(READ "${cppunit_SOURCE_DIR}/src/cppunit/Win32DynamicLibraryManager.cpp" TESTPLUGIN_FIX_CONTENT)
        string(REPLACE "#define NOMINMAX" "// removed #define NOMINMAX on Windows" TESTPLUGIN_FIX_CONTENT "${TESTPLUGIN_FIX_CONTENT}" )
        file(WRITE "${cppunit_SOURCE_DIR}/src/cppunit/Win32DynamicLibraryManager.cpp" "${TESTPLUGIN_FIX_CONTENT}")
    else ()
        pkg_search_module(Cppunit REQUIRED IMPORTED_TARGET cppunit)
    endif ()
    # unit testing
    list (APPEND test_FILES
        tests/infohashtester.h
        tests/infohashtester.cpp
        tests/valuetester.h
        tests/valuetester.cpp
        tests/cryptotester.h
        tests/cryptotester.cpp
        tests/dhtrunnertester.h
        tests/dhtrunnertester.cpp
        tests/threadpooltester.h
        tests/threadpooltester.cpp
    )
    if (OPENDHT_TESTS_NETWORK)
        if (OPENDHT_PROXY_SERVER AND OPENDHT_PROXY_CLIENT)
            list (APPEND test_FILES
                tests/httptester.h
                tests/httptester.cpp
                tests/dhtproxytester.h
                tests/dhtproxytester.cpp
            )
        endif()
        if (OPENDHT_PEER_DISCOVERY)
            list (APPEND test_FILES
                tests/peerdiscoverytester.h
                tests/peerdiscoverytester.cpp
            )
        endif()
    endif()
    add_executable(opendht_unit_tests
        tests/tests_runner.cpp
        ${test_FILES}
    )
    if (WIN32 AND MINGW)
        find_package(cppunit CONFIG REQUIRED)
        add_dependencies(opendht_unit_tests opendht cppunit)
        target_link_libraries(opendht_unit_tests PRIVATE opendht ${CMAKE_THREAD_LIBS_INIT} cppunit)
    else ()
        target_link_libraries(opendht_unit_tests PRIVATE
            opendht
            ${CMAKE_THREAD_LIBS_INIT}
            PkgConfig::Cppunit
        )
    endif ()
    
    add_test(TEST opendht_unit_tests)
endif()<|MERGE_RESOLUTION|>--- conflicted
+++ resolved
@@ -233,7 +233,6 @@
             src/base64.h
             src/base64.cpp
         )
-<<<<<<< HEAD
         
         if (OPENDHT_HTTP OR OPENDHT_PEER_DISCOVERY)
             find_path(ASIO_INCLUDE_DIR asio.hpp REQUIRED HINTS ${asio_SOURCE_DIR}/asio/include)
@@ -250,28 +249,6 @@
             find_package(Restinio REQUIRED)
 
             # llhttp
-=======
-    endif()
-
-    if (OPENDHT_HTTP OR OPENDHT_PEER_DISCOVERY)
-        find_path(ASIO_INCLUDE_DIR asio.hpp REQUIRED)
-        message(STATUS "Found ASIO ${ASIO_INCLUDE_DIR}")
-    else()
-        message(STATUS "ASIO not required")
-    endif ()
-
-    find_package(fmt)
-
-    if (OPENDHT_HTTP)
-        find_package(Restinio REQUIRED)
-
-        # llhttp
-        pkg_search_module(LLHTTP IMPORTED_TARGET llhttp libllhttp)
-        if (LLHTTP_FOUND)
-            message(STATUS "Found llhttp ${LLHTTP_INCLUDE_DIRS}")
-            set(llhttp_target PkgConfig::LLHTTP)
-        else()
->>>>>>> 9b33ff8a
             find_path(LLHTTP_INCLUDE_DIR llhttp.h)
             find_library(LLHTTP_LIBRARY NAMES llhttp libllhttp)
             if (LLHTTP_INCLUDE_DIR AND LLHTTP_LIBRARY)
@@ -296,7 +273,6 @@
                 else()
                     set(llhttp_target llhttp_static)
                 endif()
-<<<<<<< HEAD
             endif()
             set(http_lib "-lllhttp")
 
@@ -330,8 +306,6 @@
                 set(MSGPACK_TARGET "msgpack-cxx")
             else()
                 set(MSGPACK_TARGET "msgpackc-cxx")
-=======
->>>>>>> 9b33ff8a
             endif()
         endif()
         if (OPENDHT_TOOLS)
@@ -520,11 +494,7 @@
 endif()
 
 if (NOT MSVC)
-<<<<<<< HEAD
     set (CMAKE_CXX_FLAGS "${CMAKE_CXX_FLAGS} -Wno-attributes -Wno-return-type -Wno-deprecated -Wno-deprecated-declarations -Wno-unknown-pragmas -Wall -Wextra -Wnon-virtual-dtor -pedantic-errors -fvisibility=hidden")
-=======
-    set (CMAKE_CXX_FLAGS "${CMAKE_CXX_FLAGS} -Wno-deprecated -Wall -Wextra -Wnon-virtual-dtor -pedantic-errors -fvisibility=hidden")
->>>>>>> 9b33ff8a
     if (OPENDHT_SANITIZE)
         set (CMAKE_CXX_FLAGS "${CMAKE_CXX_FLAGS} -fsanitize=address -fstack-protector-strong")
         set (CMAKE_C_FLAGS "${CMAKE_C_FLAGS} -fsanitize=address -fstack-protector-strong")
