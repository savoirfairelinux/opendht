--- conflicted
+++ resolved
@@ -27,11 +27,7 @@
         default_types.cpp \
         log.cpp \
         network_utils.cpp \
-<<<<<<< HEAD
-		infohash.cpp \
-=======
         infohash.cpp \
->>>>>>> 9b33ff8a
         thread_pool.cpp
 
 nobase_include_HEADERS = \
