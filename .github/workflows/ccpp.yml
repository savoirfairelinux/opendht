name: C/C++ CI

on: [push, pull_request]

jobs:
  build-ubuntu:
    name: Ubuntu/GCC build
    runs-on: ubuntu-latest
    steps:
    - uses: actions/checkout@v3
    - name: deps
      run: |
        sudo apt install libncurses5-dev libreadline-dev nettle-dev \
        libgnutls28-dev libuv1-dev cython3 python3-dev python3-setuptools libcppunit-dev libjsoncpp-dev \
        autotools-dev autoconf libfmt-dev libhttp-parser-dev libmsgpack-dev libargon2-0-dev
    - name: autogen
      run: ./autogen.sh
    - name: asio
      run: |
        wget https://github.com/aberaud/asio/archive/b2b7a1c166390459e1c169c8ae9ef3234b361e3f.tar.gz \
        && tar -xvf b2b7a1c166390459e1c169c8ae9ef3234b361e3f.tar.gz && cd asio-b2b7a1c166390459e1c169c8ae9ef3234b361e3f/asio \
        && ./autogen.sh && ./configure --prefix=/usr --without-boost --disable-examples --disable-tests  \
        && sudo make install \
        && cd ../../ && rm -rf asio*
    - name: configure
      run: ./configure
    - name: make
      run: make
    - name: make check
      run: make check

  build-macos:
    name: macOS/Clang build
    runs-on: macos-11
    steps:
    - uses: actions/checkout@v3
    - name: deps
      run: |
        brew install msgpack-cxx asio gnutls nettle readline fmt jsoncpp argon2 openssl http-parser cppunit
    
    - name: restinio
      run: |
        mkdir restinio && cd restinio
        wget https://github.com/aberaud/restinio/archive/e0a261dd8488246a3cb8bbb3ea781ea5139c3c94.tar.gz
        ls -l && tar -xzf e0a261dd8488246a3cb8bbb3ea781ea5139c3c94.tar.gz
        cd restinio-e0a261dd8488246a3cb8bbb3ea781ea5139c3c94/dev
        cmake -DCMAKE_INSTALL_PREFIX=/usr/local -DRESTINIO_TEST=OFF -DRESTINIO_SAMPLE=OFF \
                -DRESTINIO_INSTALL_SAMPLES=OFF -DRESTINIO_BENCH=OFF -DRESTINIO_INSTALL_BENCHES=OFF \
                -DRESTINIO_FIND_DEPS=ON -DRESTINIO_ALLOW_SOBJECTIZER=Off -DRESTINIO_USE_BOOST_ASIO=none .
        make -j8 && sudo make install
        cd ../../.. && rm -rf restinio

    - name: cmake
      run: |
        mkdir build && cd build
        export PATH="/opt/homebrew/opt/openssl@3/bin:$PATH"
        export LDFLAGS="-L/usr/local/opt/openssl@3/lib"
        export CPPFLAGS="-I/usr/local/opt/openssl@3/include"
        export PKG_CONFIG_PATH="/usr/local/opt/openssl@3/lib/pkgconfig"
        cmake .. -DCMAKE_INSTALL_PREFIX=/usr/local -DCMAKE_BUILD_TYPE=Debug \
                 -DOPENDHT_C=On -DOPENDHT_TESTS=On -DOPENDHT_PEER_DISCOVERY=On -DOPENDHT_PYTHON=Off \
                 -DOPENDHT_TOOLS=On -DOPENDHT_PROXY_SERVER=On -DOPENDHT_PROXY_CLIENT=On

    - name: make
      run: cd build && make
<<<<<<< HEAD

    - name: make check
      run: cd build && ./opendht_unit_tests
=======
>>>>>>> ac79dc57
<|MERGE_RESOLUTION|>--- conflicted
+++ resolved
@@ -62,10 +62,4 @@
                  -DOPENDHT_TOOLS=On -DOPENDHT_PROXY_SERVER=On -DOPENDHT_PROXY_CLIENT=On
 
     - name: make
-      run: cd build && make
-<<<<<<< HEAD
-
-    - name: make check
-      run: cd build && ./opendht_unit_tests
-=======
->>>>>>> ac79dc57
+      run: cd build && make